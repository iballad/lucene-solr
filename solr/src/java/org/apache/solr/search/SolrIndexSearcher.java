--- conflicted
+++ resolved
@@ -28,21 +28,13 @@
 import org.apache.lucene.util.Bits;
 import org.apache.lucene.util.BytesRef;
 import org.apache.lucene.util.OpenBitSet;
-<<<<<<< HEAD
 import org.apache.lucene.util.ReaderUtil;
-=======
-import org.apache.solr.common.params.ModifiableSolrParams;
->>>>>>> b30e4e4e
 import org.apache.solr.common.util.NamedList;
 import org.apache.solr.common.util.SimpleOrderedMap;
 import org.apache.solr.core.SolrConfig;
 import org.apache.solr.core.SolrCore;
 import org.apache.solr.core.SolrInfoMBean;
-import org.apache.solr.request.LocalSolrQueryRequest;
-import org.apache.solr.request.SolrQueryRequest;
-import org.apache.solr.request.SolrRequestInfo;
 import org.apache.solr.request.UnInvertedField;
-import org.apache.solr.response.SolrQueryResponse;
 import org.apache.solr.schema.IndexSchema;
 import org.apache.solr.schema.SchemaField;
 import org.slf4j.Logger;
@@ -218,10 +210,6 @@
     return name;
   }
 
-  public SolrCore getCore() {
-    return core;
-  }
-
 
   /** Register sub-objects such as caches
    */
@@ -609,7 +597,6 @@
     return answer;
   }
 
-<<<<<<< HEAD
   /** lucene.internal */
   public DocSet getDocSet(DocsEnumState deState) throws IOException {
     int largestPossible = deState.termsEnum.docFreq();
@@ -698,8 +685,6 @@
     return result;
   }
 
-=======
->>>>>>> b30e4e4e
   // only handle positive (non negative) queries
   DocSet getPositiveDocSet(Query q) throws IOException {
     DocSet answer;
@@ -842,103 +827,8 @@
 
   }
 
-<<<<<<< HEAD
   int smallSetSize() throws IOException {
     return (maxDoc()>>6)+5; // add a small constant for better test coverage
-=======
-  /** lucene.internal */
-  public DocSet getDocSet(DocsEnumState deState) throws IOException {
-    int largestPossible = deState.termsEnum.docFreq();
-    boolean useCache = filterCache != null && largestPossible >= deState.minSetSizeCached;
-    TermQuery key = null;
-
-    if (useCache) {
-      key = new TermQuery(new Term(deState.fieldName, new BytesRef(deState.termsEnum.term()), false));
-      DocSet result = filterCache.get(key);
-      if (result != null) return result;
-    }
-
-    int smallSetSize = maxDoc()>>6;
-    int scratchSize = Math.min(smallSetSize, largestPossible);
-    if (deState.scratch == null || deState.scratch.length < scratchSize)
-      deState.scratch = new int[scratchSize];
-
-    final int[] docs = deState.scratch;
-    int upto = 0;
-    int bitsSet = 0;
-    OpenBitSet obs = null;
-
-    DocsEnum docsEnum = deState.termsEnum.docs(deState.deletedDocs, deState.docsEnum);
-    if (deState.docsEnum == null) {
-      deState.docsEnum = docsEnum;
-    }
-
-    if (docsEnum instanceof MultiDocsEnum) {
-      MultiDocsEnum.EnumWithSlice[] subs = ((MultiDocsEnum)docsEnum).getSubs();
-      int numSubs = ((MultiDocsEnum)docsEnum).getNumSubs();
-      for (int subindex = 0; subindex<numSubs; subindex++) {
-        MultiDocsEnum.EnumWithSlice sub = subs[subindex];
-        if (sub.docsEnum == null) continue;
-        DocsEnum.BulkReadResult bulk = sub.docsEnum.getBulkResult();
-        int base = sub.slice.start;
-
-        for (;;) {
-          int nDocs = sub.docsEnum.read();
-          if (nDocs == 0) break;
-          int[] docArr = bulk.docs.ints;
-          int end = bulk.docs.offset + nDocs;
-          if (upto + nDocs > docs.length) {
-            if (obs == null) obs = new OpenBitSet(maxDoc());
-            for (int i=bulk.docs.offset; i<end; i++) {
-              obs.fastSet(docArr[i]+base);
-            }
-            bitsSet += nDocs;
-          } else {
-            for (int i=bulk.docs.offset; i<end; i++) {
-              docs[upto++] = docArr[i]+base;
-            }
-          }
-        }
-      }
-    } else {
-      DocsEnum.BulkReadResult bulk = docsEnum.getBulkResult();
-      for (;;) {
-        int nDocs = docsEnum.read();
-        if (nDocs == 0) break;
-        int[] docArr = bulk.docs.ints;
-        int end = bulk.docs.offset + nDocs;
-
-        if (upto + nDocs > docs.length) {
-          if (obs == null) obs = new OpenBitSet(maxDoc());
-          for (int i=bulk.docs.offset; i<end; i++) {
-            obs.fastSet(docArr[i]);
-          }
-          bitsSet += nDocs;
-        } else {
-          for (int i=bulk.docs.offset; i<end; i++) {
-            docs[upto++] = docArr[i];
-          }
-        }
-      }
-    }
-
-    DocSet result;
-    if (obs != null) {
-      for (int i=0; i<upto; i++) {
-        obs.fastSet(docs[i]);  
-      }
-      bitsSet += upto;
-      result = new BitDocSet(obs, bitsSet);
-    } else {
-      result = new SortedIntDocSet(Arrays.copyOf(docs, upto));
-    }
-
-    if (useCache) {
-      filterCache.put(key, result);
-    }
-    
-    return result;
->>>>>>> b30e4e4e
   }
 
 
@@ -1762,7 +1652,6 @@
   /** @lucene.internal */
   public int numDocs(DocSet a, DocsEnumState deState) throws IOException {
     // Negative query if absolute value different from original
-<<<<<<< HEAD
     DocSet b = getDocSet(deState);
     return a.intersectionSize(b);
   }
@@ -1771,19 +1660,6 @@
     public String fieldName;    
     public TermsEnum termsEnum;
     public int minSetSizeCached;
-=======
-    return a.intersectionSize(getDocSet(deState));
-  }
-
-  public static class DocsEnumState {
-    public String fieldName;  // currently interned for as long as lucene requires it
-    public TermsEnum termsEnum;
-    public Bits deletedDocs;
-    public DocsEnum docsEnum;
-
-    public int minSetSizeCached;
-
->>>>>>> b30e4e4e
     public int[] scratch;
   }
 
@@ -1840,29 +1716,9 @@
     boolean logme = log.isInfoEnabled();
     long warmingStartTime = System.currentTimeMillis();
     // warm the caches in order...
-    ModifiableSolrParams params = new ModifiableSolrParams();
-    params.add("warming","true");
     for (int i=0; i<cacheList.length; i++) {
       if (logme) log.info("autowarming " + this + " from " + old + "\n\t" + old.cacheList[i]);
-
-
-      SolrQueryRequest req = new LocalSolrQueryRequest(core,params) {
-        @Override public SolrIndexSearcher getSearcher() { return SolrIndexSearcher.this; }
-        @Override public void close() { }
-      };
-
-      SolrQueryResponse rsp = new SolrQueryResponse();
-      SolrRequestInfo.setRequestInfo(new SolrRequestInfo(req, rsp));
-      try {
-        this.cacheList[i].warm(this, old.cacheList[i]);
-      } finally {
-        try {
-          req.close();
-        } finally {
-          SolrRequestInfo.clearRequestInfo();
-        }
-      }
-
+      this.cacheList[i].warm(this, old.cacheList[i]);
       if (logme) log.info("autowarming result for " + this + "\n\t" + this.cacheList[i]);
     }
     warmupTime = System.currentTimeMillis() - warmingStartTime;
