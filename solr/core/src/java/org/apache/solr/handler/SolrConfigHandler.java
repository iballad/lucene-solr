/*
 * Licensed to the Apache Software Foundation (ASF) under one or more
 * contributor license agreements.  See the NOTICE file distributed with
 * this work for additional information regarding copyright ownership.
 * The ASF licenses this file to You under the Apache License, Version 2.0
 * (the "License"); you may not use this file except in compliance with
 * the License.  You may obtain a copy of the License at
 *
 *     http://www.apache.org/licenses/LICENSE-2.0
 *
 * Unless required by applicable law or agreed to in writing, software
 * distributed under the License is distributed on an "AS IS" BASIS,
 * WITHOUT WARRANTIES OR CONDITIONS OF ANY KIND, either express or implied.
 * See the License for the specific language governing permissions and
 * limitations under the License.
 */
package org.apache.solr.handler;


import java.io.IOException;
import java.lang.invoke.MethodHandles;
import java.util.ArrayList;
import java.util.Arrays;
import java.util.Collection;
import java.util.Collections;
import java.util.HashMap;
import java.util.HashSet;
import java.util.LinkedHashMap;
import java.util.List;
import java.util.Locale;
import java.util.Map;
import java.util.Set;
import java.util.concurrent.Callable;
import java.util.concurrent.ExecutionException;
import java.util.concurrent.ExecutorService;
import java.util.concurrent.Future;
import java.util.concurrent.TimeUnit;
import java.util.concurrent.locks.Lock;
import java.util.concurrent.locks.ReentrantLock;

<<<<<<< HEAD
import static com.google.common.base.Strings.isNullOrEmpty;

=======
import com.google.common.collect.ImmutableMap;
>>>>>>> be772dbd
import com.google.common.collect.ImmutableSet;
import org.apache.solr.client.solrj.SolrClient;
import org.apache.solr.client.solrj.SolrRequest;
import org.apache.solr.client.solrj.SolrResponse;
import org.apache.solr.client.solrj.impl.HttpSolrClient;
import org.apache.solr.cloud.ZkController;
import org.apache.solr.cloud.ZkSolrResourceLoader;
import org.apache.solr.common.SolrException;
import org.apache.solr.common.cloud.ClusterState;
import org.apache.solr.common.cloud.Replica;
import org.apache.solr.common.cloud.Slice;
import org.apache.solr.common.params.CommonParams;
import org.apache.solr.common.params.MapSolrParams;
import org.apache.solr.common.params.ModifiableSolrParams;
import org.apache.solr.common.params.SolrParams;
import org.apache.solr.common.util.ContentStream;
import org.apache.solr.common.util.ExecutorUtil;
import org.apache.solr.common.util.NamedList;
import org.apache.solr.common.util.StrUtils;
import org.apache.solr.common.util.Utils;
import org.apache.solr.core.ConfigOverlay;
import org.apache.solr.core.PluginInfo;
import org.apache.solr.core.RequestParams;
import org.apache.solr.core.SolrConfig;
import org.apache.solr.core.SolrCore;
import org.apache.solr.core.SolrResourceLoader;
import org.apache.solr.request.LocalSolrQueryRequest;
import org.apache.solr.request.SolrQueryRequest;
import org.apache.solr.request.SolrRequestHandler;
import org.apache.solr.response.SolrQueryResponse;
import org.apache.solr.schema.SchemaManager;
import org.apache.solr.security.AuthorizationContext;
import org.apache.solr.security.PermissionNameProvider;
import org.apache.solr.util.CommandOperation;
import org.apache.solr.util.DefaultSolrThreadFactory;
import org.apache.solr.util.RTimer;
import org.apache.solr.util.SolrPluginUtils;
import org.apache.solr.util.plugin.SolrCoreAware;
import org.apache.solr.api.Api;
import org.apache.solr.api.ApiBag;
import org.slf4j.Logger;
import org.slf4j.LoggerFactory;

import static java.util.Collections.singletonList;
import static org.apache.solr.common.util.Utils.makeMap;
import static org.apache.solr.common.params.CoreAdminParams.NAME;
import static org.apache.solr.common.util.StrUtils.formatString;
import static org.apache.solr.core.ConfigOverlay.NOT_EDITABLE;
import static org.apache.solr.core.ConfigOverlay.ZNODEVER;
import static org.apache.solr.core.ConfigSetProperties.IMMUTABLE_CONFIGSET_ARG;
import static org.apache.solr.core.PluginInfo.APPENDS;
import static org.apache.solr.core.PluginInfo.DEFAULTS;
import static org.apache.solr.core.PluginInfo.INVARIANTS;
import static org.apache.solr.core.RequestParams.USEPARAM;
import static org.apache.solr.core.SolrConfig.PluginOpts.REQUIRE_CLASS;
import static org.apache.solr.core.SolrConfig.PluginOpts.REQUIRE_NAME;
import static org.apache.solr.core.SolrConfig.PluginOpts.REQUIRE_NAME_IN_OVERLAY;
import static org.apache.solr.schema.FieldType.CLASS_NAME;

public class SolrConfigHandler extends RequestHandlerBase implements SolrCoreAware, PermissionNameProvider {
  private static final Logger log = LoggerFactory.getLogger(MethodHandles.lookup().lookupClass());
  public static final String CONFIGSET_EDITING_DISABLED_ARG = "disable.configEdit";
  public static final boolean configEditing_disabled = Boolean.getBoolean(CONFIGSET_EDITING_DISABLED_ARG);
  private static final Map<String, SolrConfig.SolrPluginInfo> namedPlugins;
  private Lock reloadLock = new ReentrantLock(true);
  private boolean isImmutableConfigSet = false;

  static {
    Map<String, SolrConfig.SolrPluginInfo> map = new HashMap<>();
    for (SolrConfig.SolrPluginInfo plugin : SolrConfig.plugins) {
      if (plugin.options.contains(REQUIRE_NAME) || plugin.options.contains(REQUIRE_NAME_IN_OVERLAY)) {
        map.put(plugin.getCleanTag().toLowerCase(Locale.ROOT), plugin);
      }
    }
    namedPlugins = Collections.unmodifiableMap(map);
  }

  @Override
  public void handleRequestBody(SolrQueryRequest req, SolrQueryResponse rsp) throws Exception {

    setWt(req, CommonParams.JSON);
    String httpMethod = (String) req.getContext().get("httpMethod");
    Command command = new Command(req, rsp, httpMethod);
    if ("POST".equals(httpMethod)) {
      if (configEditing_disabled || isImmutableConfigSet) {
        final String reason = configEditing_disabled ? "due to " + CONFIGSET_EDITING_DISABLED_ARG : "because ConfigSet is immutable";
        throw new SolrException(SolrException.ErrorCode.FORBIDDEN, " solrconfig editing is not enabled " + reason);
      }
      try {
        command.handlePOST();
      } finally {
        RequestHandlerUtils.addExperimentalFormatWarning(rsp);
      }
    } else {
      command.handleGET();
    }
  }

  @Override
  public void inform(SolrCore core) {
    isImmutableConfigSet = getImmutable(core);
  }

  public static boolean getImmutable(SolrCore core) {
    NamedList configSetProperties = core.getConfigSetProperties();
    if(configSetProperties == null) return false;
    Object immutable = configSetProperties.get(IMMUTABLE_CONFIGSET_ARG);
    return immutable != null ? Boolean.parseBoolean(immutable.toString()) : false;
  }


  private class Command {
    private final SolrQueryRequest req;
    private final SolrQueryResponse resp;
    private final String method;
    private String path;
    List<String> parts;

    private Command(SolrQueryRequest req, SolrQueryResponse resp, String httpMethod) {
      this.req = req;
      this.resp = resp;
      this.method = httpMethod;
      path = (String) req.getContext().get("path");
      if (path == null) path = getDefaultPath();
      parts = StrUtils.splitSmart(path, '/');
      if (parts.get(0).isEmpty()) parts.remove(0);
    }

    private String getDefaultPath() {
      return "/config";
    }

    private void handleGET() {
      if (parts.size() == 1) {
        //this is the whole config. sent out the whole payload
        resp.add("config", getConfigDetails(null, req));
      } else {
        if (ConfigOverlay.NAME.equals(parts.get(1))) {
          resp.add(ConfigOverlay.NAME, req.getCore().getSolrConfig().getOverlay());
        } else if (RequestParams.NAME.equals(parts.get(1))) {
          if (parts.size() == 3) {
            RequestParams params = req.getCore().getSolrConfig().getRequestParams();
            RequestParams.ParamSet p = params.getParams(parts.get(2));
            Map m = new LinkedHashMap<>();
            m.put(ZNODEVER, params.getZnodeVersion());
            if (p != null) {
              m.put(RequestParams.NAME, makeMap(parts.get(2), p.toMap(new LinkedHashMap<>())));
            }
            resp.add(SolrQueryResponse.NAME, m);
          } else {
            resp.add(SolrQueryResponse.NAME, req.getCore().getSolrConfig().getRequestParams());
          }

        } else {
          if (ZNODEVER.equals(parts.get(1))) {
            resp.add(ZNODEVER, Utils.makeMap(
                ConfigOverlay.NAME, req.getCore().getSolrConfig().getOverlay().getZnodeVersion(),
                RequestParams.NAME, req.getCore().getSolrConfig().getRequestParams().getZnodeVersion()));
            boolean isStale = false;
            int expectedVersion = req.getParams().getInt(ConfigOverlay.NAME, -1);
            int actualVersion = req.getCore().getSolrConfig().getOverlay().getZnodeVersion();
            if (expectedVersion > actualVersion) {
              log.info("expecting overlay version {} but my version is {}", expectedVersion, actualVersion);
              isStale = true;
            } else if (expectedVersion != -1) {
              log.info("I already have the expected version {} of config", expectedVersion);
            }
            expectedVersion = req.getParams().getInt(RequestParams.NAME, -1);
            actualVersion = req.getCore().getSolrConfig().getRequestParams().getZnodeVersion();
            if (expectedVersion > actualVersion) {
              log.info("expecting params version {} but my version is {}", expectedVersion, actualVersion);
              isStale = true;
            } else if (expectedVersion != -1) {
              log.info("I already have the expected version {} of params", expectedVersion);
            }
            if (isStale && req.getCore().getResourceLoader() instanceof ZkSolrResourceLoader) {
              new Thread(() -> {
                if (!reloadLock.tryLock()) {
                  log.info("Another reload is in progress . Not doing anything");
                  return;
                }
                try {
                  log.info("Trying to update my configs");
                  SolrCore.getConfListener(req.getCore(), (ZkSolrResourceLoader) req.getCore().getResourceLoader()).run();
                } catch (Exception e) {
                  log.error("Unable to refresh conf ", e);
                } finally {
                  reloadLock.unlock();
                }
              }, SolrConfigHandler.class.getSimpleName() + "-refreshconf").start();
            } else {
              log.info("isStale {} , resourceloader {}", isStale, req.getCore().getResourceLoader().getClass().getName());
            }

          } else {
            Map<String, Object> m = getConfigDetails(parts.get(1), req);
            Map<String, Object> val = makeMap(parts.get(1), m.get(parts.get(1)));
            String componentName = req.getParams().get("componentName");
            if (componentName != null) {
              Map map = (Map) val.get(parts.get(1));
              if (map != null) {
                val.put(parts.get(1), makeMap(componentName, map.get(componentName)));
              }
            }

            resp.add("config", val);
          }
        }
      }
    }

    private Map<String, Object> getConfigDetails(String componentType, SolrQueryRequest req) {
      String componentName = componentType == null ? null : req.getParams().get("componentName");
      boolean showParams = req.getParams().getBool("expandParams", false);
      Map<String, Object> map = this.req.getCore().getSolrConfig().toMap(new LinkedHashMap<>());
      if (componentType != null && !SolrRequestHandler.TYPE.equals(componentType)) return map;
      Map reqHandlers = (Map) map.get(SolrRequestHandler.TYPE);
      if (reqHandlers == null) map.put(SolrRequestHandler.TYPE, reqHandlers = new LinkedHashMap<>());
      List<PluginInfo> plugins = this.req.getCore().getImplicitHandlers();
      for (PluginInfo plugin : plugins) {
        if (SolrRequestHandler.TYPE.equals(plugin.type)) {
          if (!reqHandlers.containsKey(plugin.name)) {
            reqHandlers.put(plugin.name, plugin);
          }
        }
      }
      if (!showParams) return map;
      for (Object o : reqHandlers.entrySet()) {
        Map.Entry e = (Map.Entry) o;
        if (componentName == null || e.getKey().equals(componentName)) {
          Map<String, Object> m = expandUseParams(req, e.getValue());
          e.setValue(m);
        }
      }

      return map;
    }

    private Map<String, Object> expandUseParams(SolrQueryRequest req,
                                                Object plugin) {

      Map<String, Object> pluginInfo = null;
      if (plugin instanceof Map) {
        pluginInfo = (Map) plugin;
      } else if (plugin instanceof PluginInfo) {
        pluginInfo = ((PluginInfo) plugin).toMap(new LinkedHashMap<>());
      }
      String useParams = (String) pluginInfo.get(USEPARAM);
      String useparamsInReq = req.getOriginalParams().get(USEPARAM);
      if (useParams != null || useparamsInReq != null) {
        Map m = new LinkedHashMap<>();
        pluginInfo.put("_useParamsExpanded_", m);
        List<String> params = new ArrayList<>();
        if (useParams != null) params.addAll(StrUtils.splitSmart(useParams, ','));
        if (useparamsInReq != null) params.addAll(StrUtils.splitSmart(useparamsInReq, ','));
        for (String param : params) {
          RequestParams.ParamSet p = this.req.getCore().getSolrConfig().getRequestParams().getParams(param);
          if (p != null) {
            m.put(param, p);
          } else {
            m.put(param, "[NOT AVAILABLE]");
          }
        }


        LocalSolrQueryRequest r = new LocalSolrQueryRequest(req.getCore(), req.getOriginalParams());
        r.getContext().put(USEPARAM, useParams);
        NamedList nl = new PluginInfo(SolrRequestHandler.TYPE, pluginInfo).initArgs;
        SolrPluginUtils.setDefaults(r,
            getSolrParamsFromNamedList(nl, DEFAULTS),
            getSolrParamsFromNamedList(nl, APPENDS),
            getSolrParamsFromNamedList(nl, INVARIANTS));
        //SolrParams.wrapDefaults(maskUseParams, req.getParams())

        MapSolrParams mask = new MapSolrParams(ImmutableMap.<String, String>builder()
            .put("componentName", "")
            .put("expandParams", "")
            .build());
        pluginInfo.put("_effectiveParams_",
            SolrParams.wrapDefaults(mask, r.getParams()));
      }
      return pluginInfo;
    }


    private void handlePOST() throws IOException {
      try {
        for (; ; ) {
          List<CommandOperation> opsCopy = req.getCommands(false);
          if(opsCopy == null) return;
          try {
            if (parts.size() > 1 && RequestParams.NAME.equals(parts.get(1))) {
              RequestParams params = RequestParams.getFreshRequestParams(req.getCore().getResourceLoader(), req.getCore().getSolrConfig().getRequestParams());
              handleParams(opsCopy, params);
            } else {
              ConfigOverlay overlay = SolrConfig.getConfigOverlay(req.getCore().getResourceLoader());
              handleCommands(opsCopy, overlay);
            }
            break;//succeeded . so no need to go over the loop again
          } catch (ZkController.ResourceModifiedInZkException e) {
            //retry
            log.info("Race condition, the node is modified in ZK by someone else " + e.getMessage());
          }
        }
      } catch (Exception e) {
        resp.setException(e);
        resp.add(CommandOperation.ERR_MSGS, singletonList(SchemaManager.getErrorStr(e)));
      }

    }


    private void handleParams(List<CommandOperation> ops, RequestParams params) {
      for (CommandOperation op : ops) {
        switch (op.name) {
          case SET:
          case UPDATE: {
            Map<String, Object> map = op.getDataMap();
            if (op.hasError()) break;

            for (Map.Entry<String, Object> entry : map.entrySet()) {

              Map val;
              String key = entry.getKey();
              if (isNullOrEmpty(key)) {
                op.addError("null key ");
                continue;
              }
              key = key.trim();
              String err = validateName(key);
              if (err != null) {
                op.addError(err);
                continue;
              }

              try {
                val = (Map) entry.getValue();
              } catch (Exception e1) {
                op.addError("invalid params for key : " + key);
                continue;
              }

              if (val.containsKey("")) {
                op.addError("Empty keys are not allowed in params");
                continue;
              }

              RequestParams.ParamSet old = params.getParams(key);
              if (op.name.equals(UPDATE)) {
                if (old == null) {
                  op.addError(formatString("unknown paramset {} cannot update ", key));
                  continue;
                }
                params = params.setParams(key, old.update(val));
              } else {
                Long version = old == null ? 0 : old.getVersion() + 1;
                params = params.setParams(key, RequestParams.createParamSet(val, version));
              }

            }
            break;

          }
          case "delete": {
            List<String> name = op.getStrs(CommandOperation.ROOT_OBJ);
            if (op.hasError()) break;
            for (String s : name) {
              if (params.getParams(s) == null) {
                op.addError(formatString("can't delete . No such params ''{0}'' exist", s));
              }
              params = params.setParams(s, null);
            }
          }
        }
      }


      List errs = CommandOperation.captureErrors(ops);
      if (!errs.isEmpty()) {
        resp.add(CommandOperation.ERR_MSGS, errs);
        return;
      }

      SolrResourceLoader loader = req.getCore().getResourceLoader();
      if (loader instanceof ZkSolrResourceLoader) {
        ZkSolrResourceLoader zkLoader = (ZkSolrResourceLoader) loader;
        if (ops.isEmpty()) {
          ZkController.touchConfDir(zkLoader);
        } else {
          log.debug("persisting params data : {}", Utils.toJSONString(params.toMap(new LinkedHashMap<>())));
          int latestVersion = ZkController.persistConfigResourceToZooKeeper(zkLoader,
              params.getZnodeVersion(), RequestParams.RESOURCE, params.toByteArray(), true);

          log.debug("persisted to version : {} ", latestVersion);
          waitForAllReplicasState(req.getCore().getCoreDescriptor().getCloudDescriptor().getCollectionName(),
              req.getCore().getCoreDescriptor().getCoreContainer().getZkController(), RequestParams.NAME, latestVersion, 30);
        }

      } else {
        SolrResourceLoader.persistConfLocally(loader, RequestParams.RESOURCE, params.toByteArray());
        req.getCore().getSolrConfig().refreshRequestParams();
      }

    }

    private void handleCommands(List<CommandOperation> ops, ConfigOverlay overlay) throws IOException {
      for (CommandOperation op : ops) {
        switch (op.name) {
          case SET_PROPERTY:
            overlay = applySetProp(op, overlay);
            break;
          case UNSET_PROPERTY:
            overlay = applyUnset(op, overlay);
            break;
          case SET_USER_PROPERTY:
            overlay = applySetUserProp(op, overlay);
            break;
          case UNSET_USER_PROPERTY:
            overlay = applyUnsetUserProp(op, overlay);
            break;
          default: {
            List<String> pcs = StrUtils.splitSmart(op.name.toLowerCase(Locale.ROOT), '-');
            if (pcs.size() != 2) {
              op.addError(formatString("Unknown operation ''{0}'' ", op.name));
            } else {
              String prefix = pcs.get(0);
              String name = pcs.get(1);
              if (cmdPrefixes.contains(prefix) && namedPlugins.containsKey(name)) {
                SolrConfig.SolrPluginInfo info = namedPlugins.get(name);
                if ("delete".equals(prefix)) {
                  overlay = deleteNamedComponent(op, overlay, info.getCleanTag());
                } else {
                  overlay = updateNamedPlugin(info, op, overlay, prefix.equals("create") || prefix.equals("add"));
                }
              } else {
                op.unknownOperation();
              }
            }
          }
        }
      }
      List errs = CommandOperation.captureErrors(ops);
      if (!errs.isEmpty()) {
        log.info("Failed to run commands. errors are {}", StrUtils.join(errs, ','));
        resp.add(CommandOperation.ERR_MSGS, errs);
        return;
      }

      SolrResourceLoader loader = req.getCore().getResourceLoader();
      if (loader instanceof ZkSolrResourceLoader) {
        int latestVersion = ZkController.persistConfigResourceToZooKeeper((ZkSolrResourceLoader) loader, overlay.getZnodeVersion(),
            ConfigOverlay.RESOURCE_NAME, overlay.toByteArray(), true);
        log.info("Executed config commands successfully and persisted to ZK {}", ops);
        waitForAllReplicasState(req.getCore().getCoreDescriptor().getCloudDescriptor().getCollectionName(),
            req.getCore().getCoreDescriptor().getCoreContainer().getZkController(),
            ConfigOverlay.NAME,
            latestVersion, 30);
      } else {
        SolrResourceLoader.persistConfLocally(loader, ConfigOverlay.RESOURCE_NAME, overlay.toByteArray());
        req.getCore().getCoreDescriptor().getCoreContainer().reload(req.getCore().getName());
        log.info("Executed config commands successfully and persited to File System {}", ops);
      }

    }

    private ConfigOverlay deleteNamedComponent(CommandOperation op, ConfigOverlay overlay, String typ) {
      String name = op.getStr(CommandOperation.ROOT_OBJ);
      if (op.hasError()) return overlay;
      if (overlay.getNamedPlugins(typ).containsKey(name)) {
        return overlay.deleteNamedPlugin(name, typ);
      } else {
        op.addError(formatString("NO such {0} ''{1}'' ", typ, name));
        return overlay;
      }
    }

    private ConfigOverlay updateNamedPlugin(SolrConfig.SolrPluginInfo info, CommandOperation op, ConfigOverlay overlay, boolean isCeate) {
      String name = op.getStr(NAME);
      String clz = info.options.contains(REQUIRE_CLASS) ? op.getStr(CLASS_NAME) : op.getStr(CLASS_NAME, null);
      op.getMap(DEFAULTS, null);
      op.getMap(PluginInfo.INVARIANTS, null);
      op.getMap(PluginInfo.APPENDS, null);
      if (op.hasError()) return overlay;
      if (!verifyClass(op, clz, info.clazz)) return overlay;
      if (pluginExists(info, overlay, name)) {
        if (isCeate) {
          op.addError(formatString(" ''{0}'' already exists . Do an ''{1}'' , if you want to change it ", name, "update-" + info.getTagCleanLower()));
          return overlay;
        } else {
          return overlay.addNamedPlugin(op.getDataMap(), info.getCleanTag());
        }
      } else {
        if (isCeate) {
          return overlay.addNamedPlugin(op.getDataMap(), info.getCleanTag());
        } else {
          op.addError(formatString(" ''{0}'' does not exist . Do an ''{1}'' , if you want to create it ", name, "create-" + info.getTagCleanLower()));
          return overlay;
        }
      }
    }

    private boolean pluginExists(SolrConfig.SolrPluginInfo info, ConfigOverlay overlay, String name) {
      List<PluginInfo> l = req.getCore().getSolrConfig().getPluginInfos(info.clazz.getName());
      for (PluginInfo pluginInfo : l) if(name.equals( pluginInfo.name)) return true;
      return overlay.getNamedPlugins(info.getCleanTag()).containsKey(name);
    }

    private boolean verifyClass(CommandOperation op, String clz, Class expected) {
      if (clz == null) return true;
      if (!"true".equals(String.valueOf(op.getStr("runtimeLib", null)))) {
        //this is not dynamically loaded so we can verify the class right away
        try {
          req.getCore().createInitInstance(new PluginInfo(SolrRequestHandler.TYPE, op.getDataMap()), expected, clz, "");
        } catch (Exception e) {
          op.addError(e.getMessage());
          return false;
        }

      }
      return true;
    }

    private ConfigOverlay applySetUserProp(CommandOperation op, ConfigOverlay overlay) {
      Map<String, Object> m = op.getDataMap();
      if (op.hasError()) return overlay;
      for (Map.Entry<String, Object> e : m.entrySet()) {
        String name = e.getKey();
        Object val = e.getValue();
        overlay = overlay.setUserProperty(name, val);
      }
      return overlay;
    }

    private ConfigOverlay applyUnsetUserProp(CommandOperation op, ConfigOverlay overlay) {
      List<String> name = op.getStrs(CommandOperation.ROOT_OBJ);
      if (op.hasError()) return overlay;
      for (String o : name) {
        if (!overlay.getUserProps().containsKey(o)) {
          op.addError(formatString("No such property ''{0}''", name));
        } else {
          overlay = overlay.unsetUserProperty(o);
        }
      }
      return overlay;
    }


    private ConfigOverlay applyUnset(CommandOperation op, ConfigOverlay overlay) {
      List<String> name = op.getStrs(CommandOperation.ROOT_OBJ);
      if (op.hasError()) return overlay;

      for (String o : name) {
        if (!ConfigOverlay.isEditableProp(o, false, null)) {
          op.addError(formatString(NOT_EDITABLE, name));
        } else {
          overlay = overlay.unsetProperty(o);
        }
      }
      return overlay;
    }

    private ConfigOverlay applySetProp(CommandOperation op, ConfigOverlay overlay) {
      Map<String, Object> m = op.getDataMap();
      if (op.hasError()) return overlay;
      for (Map.Entry<String, Object> e : m.entrySet()) {
        String name = e.getKey();
        Object val = e.getValue();
        Class typ = ConfigOverlay.checkEditable(name, false, null);
        if (typ == null) {
          op.addError(formatString(NOT_EDITABLE, name));
          continue;
        }

        if (val != null) {
          if (typ == String.class) val = val.toString();
          String typeErr = "Property {0} must be of {1} type ";
          if (typ == Boolean.class) {
            try {
              val = Boolean.parseBoolean(val.toString());
            } catch (Exception exp) {
              op.addError(formatString(typeErr, name, typ.getSimpleName()));
              continue;
            }
          } else if (typ == Integer.class) {
            try {
              val = Integer.parseInt(val.toString());
            } catch (Exception exp) {
              op.addError(formatString(typeErr, typ.getSimpleName()));
              continue;
            }

          } else if (typ == Float.class) {
            try {
              val = Float.parseFloat(val.toString());
            } catch (Exception exp) {
              op.addError(formatString(typeErr, typ.getSimpleName()));
              continue;
            }

          }
        }


        overlay = overlay.setProperty(name, val);
      }
      return overlay;
    }

  }

  public static String validateName(String s) {
    for (int i = 0; i < s.length(); i++) {
      char c = s.charAt(i);
      if ((c >= 'A' && c <= 'Z') ||
          (c >= 'a' && c <= 'z') ||
          (c >= '0' && c <= '9') ||
          c == '_' ||
          c == '-' ||
          c == '.'
          ) continue;
      else {
        return formatString("''{0}'' name should only have chars [a-zA-Z_-.0-9] ", s);
      }
    }
    return null;
  }

  public static void setWt(SolrQueryRequest req, String wt) {
    SolrParams params = req.getParams();
    if (params.get(CommonParams.WT) != null) return;//wt is set by user
    Map<String, String> map = new HashMap<>(1);
    map.put(CommonParams.WT, wt);
    map.put("indent", "true");
    req.setParams(SolrParams.wrapDefaults(params, new MapSolrParams(map)));
  }

  @Override
  public SolrRequestHandler getSubHandler(String path) {
    if (subPaths.contains(path)) return this;
    if (path.startsWith("/params/")) return this;
    return null;
  }


  private static Set<String> subPaths = new HashSet<>(Arrays.asList("/overlay", "/params", "/updateHandler",
      "/query", "/jmx", "/requestDispatcher", "/znodeVersion"));

  static {
    for (SolrConfig.SolrPluginInfo solrPluginInfo : SolrConfig.plugins)
      subPaths.add("/" + solrPluginInfo.getCleanTag());

  }

  //////////////////////// SolrInfoMBeans methods //////////////////////


  @Override
  public String getDescription() {
    return "Edit solrconfig.xml";
  }


  @Override
  public String getVersion() {
    return getClass().getPackage().getSpecificationVersion();
  }

  @Override
  public Category getCategory() {
    return Category.OTHER;
  }


  public static final String SET_PROPERTY = "set-property";
  public static final String UNSET_PROPERTY = "unset-property";
  public static final String SET_USER_PROPERTY = "set-user-property";
  public static final String UNSET_USER_PROPERTY = "unset-user-property";
  public static final String SET = "set";
  public static final String UPDATE = "update";
  public static final String CREATE = "create";
  private static Set<String> cmdPrefixes = ImmutableSet.of(CREATE, UPDATE, "delete", "add");

  /**
   * Block up to a specified maximum time until we see agreement on the schema
   * version in ZooKeeper across all replicas for a collection.
   */
  private static void waitForAllReplicasState(String collection,
                                              ZkController zkController,
                                              String prop,
                                              int expectedVersion,
                                              int maxWaitSecs) {
    final RTimer timer = new RTimer();
    // get a list of active replica cores to query for the schema zk version (skipping this core of course)
    List<PerReplicaCallable> concurrentTasks = new ArrayList<>();

    for (String coreUrl : getActiveReplicaCoreUrls(zkController, collection)) {
      PerReplicaCallable e = new PerReplicaCallable(coreUrl, prop, expectedVersion, maxWaitSecs);
      concurrentTasks.add(e);
    }
    if (concurrentTasks.isEmpty()) return; // nothing to wait for ...

    log.info(formatString("Waiting up to {0} secs for {1} replicas to set the property {2} to be of version {3} for collection {4}",
        maxWaitSecs, concurrentTasks.size(), prop, expectedVersion, collection));

    // use an executor service to invoke schema zk version requests in parallel with a max wait time
    int poolSize = Math.min(concurrentTasks.size(), 10);
    ExecutorService parallelExecutor =
        ExecutorUtil.newMDCAwareFixedThreadPool(poolSize, new DefaultSolrThreadFactory("solrHandlerExecutor"));
    try {
      List<Future<Boolean>> results =
          parallelExecutor.invokeAll(concurrentTasks, maxWaitSecs, TimeUnit.SECONDS);

      // determine whether all replicas have the update
      List<String> failedList = null; // lazily init'd
      for (int f = 0; f < results.size(); f++) {
        Boolean success = false;
        Future<Boolean> next = results.get(f);
        if (next.isDone() && !next.isCancelled()) {
          // looks to have finished, but need to check if it succeeded
          try {
            success = next.get();
          } catch (ExecutionException e) {
            // shouldn't happen since we checked isCancelled
          }
        }

        if (!success) {
          String coreUrl = concurrentTasks.get(f).coreUrl;
          log.warn("Core " + coreUrl + "could not get the expected version " + expectedVersion);
          if (failedList == null) failedList = new ArrayList<>();
          failedList.add(coreUrl);
        }
      }

      // if any tasks haven't completed within the specified timeout, it's an error
      if (failedList != null)
        throw new SolrException(SolrException.ErrorCode.SERVER_ERROR,
            formatString("{0} out of {1} the property {2} to be of version {3} within {4} seconds! Failed cores: {5}",
                failedList.size(), concurrentTasks.size() + 1, prop, expectedVersion, maxWaitSecs, failedList));

    } catch (InterruptedException ie) {
      log.warn(formatString(
          "Core  was interrupted . trying to set the property {1} to version {2} to propagate to {3} replicas for collection {4}",
          prop, expectedVersion, concurrentTasks.size(), collection));
      Thread.currentThread().interrupt();
    } finally {
      ExecutorUtil.shutdownAndAwaitTermination(parallelExecutor);
    }

    log.info("Took {}ms to set the property {} to be of version {} for collection {}",
        timer.getTime(), prop, expectedVersion, collection);
  }

  public static List<String> getActiveReplicaCoreUrls(ZkController zkController,
                                                      String collection) {
    List<String> activeReplicaCoreUrls = new ArrayList<>();
    ClusterState clusterState = zkController.getZkStateReader().getClusterState();
    Set<String> liveNodes = clusterState.getLiveNodes();
    Collection<Slice> activeSlices = clusterState.getActiveSlices(collection);
    if (activeSlices != null && activeSlices.size() > 0) {
      for (Slice next : activeSlices) {
        Map<String, Replica> replicasMap = next.getReplicasMap();
        if (replicasMap != null) {
          for (Map.Entry<String, Replica> entry : replicasMap.entrySet()) {
            Replica replica = entry.getValue();
            if (replica.getState() == Replica.State.ACTIVE && liveNodes.contains(replica.getNodeName())) {
              activeReplicaCoreUrls.add(replica.getCoreUrl());
            }
          }
        }
      }
    }
    return activeReplicaCoreUrls;
  }

  @Override
  public Name getPermissionName(AuthorizationContext ctx) {
    switch (ctx.getHttpMethod()) {
      case "GET":
        return Name.CONFIG_READ_PERM;
      case "POST":
        return Name.CONFIG_EDIT_PERM;
      default:
        return null;
    }
  }

  private static class PerReplicaCallable extends SolrRequest implements Callable<Boolean> {
    String coreUrl;
    String prop;
    int expectedZkVersion;
    Number remoteVersion = null;
    int maxWait;

    PerReplicaCallable(String coreUrl, String prop, int expectedZkVersion, int maxWait) {
      super(METHOD.GET, "/config/" + ZNODEVER);
      this.coreUrl = coreUrl;
      this.expectedZkVersion = expectedZkVersion;
      this.prop = prop;
      this.maxWait = maxWait;
    }

    @Override
    public SolrParams getParams() {
      return new ModifiableSolrParams()
          .set(prop, expectedZkVersion)
          .set(CommonParams.WT, CommonParams.JAVABIN);
    }

    @Override
    public Boolean call() throws Exception {
      final RTimer timer = new RTimer();
      int attempts = 0;
      try (HttpSolrClient solr = new HttpSolrClient.Builder(coreUrl).build()) {
        // eventually, this loop will get killed by the ExecutorService's timeout
        while (true) {
          try {
            long timeElapsed = (long) timer.getTime() / 1000;
            if (timeElapsed >= maxWait) {
              return false;
            }
            log.info("Time elapsed : {} secs, maxWait {}", timeElapsed, maxWait);
            Thread.sleep(100);
            NamedList<Object> resp = solr.httpUriRequest(this).future.get();
            if (resp != null) {
              Map m = (Map) resp.get(ZNODEVER);
              if (m != null) {
                remoteVersion = (Number) m.get(prop);
                if (remoteVersion != null && remoteVersion.intValue() >= expectedZkVersion) break;
              }
            }

            attempts++;
            log.info(formatString("Could not get expectedVersion {0} from {1} for prop {2}   after {3} attempts", expectedZkVersion, coreUrl, prop, attempts));
          } catch (Exception e) {
            if (e instanceof InterruptedException) {
              break; // stop looping
            } else {
              log.warn("Failed to get /schema/zkversion from " + coreUrl + " due to: " + e);
            }
          }
        }
      }
      return true;
    }

    @Override
    public Collection<ContentStream> getContentStreams() throws IOException {
      return null;
    }

    @Override
    protected SolrResponse createResponse(SolrClient client) {
      return null;
    }
  }

  @Override
  public Collection<Api> getApis() {
    return ApiBag.wrapRequestHandlers(this,
        "core.config",
        "core.config.Commands",
        "core.config.Params",
        "core.config.Params.Commands");
  }

  @Override
  public Boolean registerV2() {
    return Boolean.TRUE;
  }
}<|MERGE_RESOLUTION|>--- conflicted
+++ resolved
@@ -15,7 +15,6 @@
  * limitations under the License.
  */
 package org.apache.solr.handler;
-
 
 import java.io.IOException;
 import java.lang.invoke.MethodHandles;
@@ -38,12 +37,7 @@
 import java.util.concurrent.locks.Lock;
 import java.util.concurrent.locks.ReentrantLock;
 
-<<<<<<< HEAD
-import static com.google.common.base.Strings.isNullOrEmpty;
-
-=======
 import com.google.common.collect.ImmutableMap;
->>>>>>> be772dbd
 import com.google.common.collect.ImmutableSet;
 import org.apache.solr.client.solrj.SolrClient;
 import org.apache.solr.client.solrj.SolrRequest;
@@ -87,6 +81,7 @@
 import org.slf4j.Logger;
 import org.slf4j.LoggerFactory;
 
+import static com.google.common.base.Strings.isNullOrEmpty;
 import static java.util.Collections.singletonList;
 import static org.apache.solr.common.util.Utils.makeMap;
 import static org.apache.solr.common.params.CoreAdminParams.NAME;
@@ -330,10 +325,12 @@
 
 
     private void handlePOST() throws IOException {
+      List<CommandOperation> ops = CommandOperation.readCommands(req.getContentStreams(), resp);
+      if (ops == null) return;
       try {
         for (; ; ) {
-          List<CommandOperation> opsCopy = req.getCommands(false);
-          if(opsCopy == null) return;
+          ArrayList<CommandOperation> opsCopy = new ArrayList<>(ops.size());
+          for (CommandOperation op : ops) opsCopy.add(op.getCopy());
           try {
             if (parts.size() > 1 && RequestParams.NAME.equals(parts.get(1))) {
               RequestParams params = RequestParams.getFreshRequestParams(req.getCore().getResourceLoader(), req.getCore().getSolrConfig().getRequestParams());
@@ -356,7 +353,7 @@
     }
 
 
-    private void handleParams(List<CommandOperation> ops, RequestParams params) {
+    private void handleParams(ArrayList<CommandOperation> ops, RequestParams params) {
       for (CommandOperation op : ops) {
         switch (op.name) {
           case SET:
