--- conflicted
+++ resolved
@@ -134,335 +134,6 @@
     }
   }
 
-<<<<<<< HEAD
-=======
-
-  /**
-   * Base FieldComparator class for numeric types
-   */
-  public static abstract class NumericComparator<T extends Number> extends SimpleFieldComparator<T> {
-    protected final T missingValue;
-    protected final String field;
-    protected Bits docsWithField;
-    protected NumericDocValues currentReaderValues;
-    
-    public NumericComparator(String field, T missingValue) {
-      this.field = field;
-      this.missingValue = missingValue;
-    }
-
-    @Override
-    protected void doSetNextReader(LeafReaderContext context) throws IOException {
-      currentReaderValues = getNumericDocValues(context, field);
-      if (missingValue != null) {
-        docsWithField = DocValues.getDocsWithField(context.reader(), field);
-        // optimization to remove unneeded checks on the bit interface:
-        if (docsWithField instanceof Bits.MatchAllBits) {
-          docsWithField = null;
-        }
-      } else {
-        docsWithField = null;
-      }
-    }
-    
-    /** Retrieves the NumericDocValues for the field in this segment */
-    protected NumericDocValues getNumericDocValues(LeafReaderContext context, String field) throws IOException {
-      return DocValues.getNumeric(context.reader(), field);
-    }
-  }
-
-  /** Parses field's values as double (using {@link
-   *  org.apache.lucene.index.LeafReader#getNumericDocValues} and sorts by ascending value */
-  public static class DoubleComparator extends NumericComparator<Double> {
-    private final double[] values;
-    private double bottom;
-    private double topValue;
-
-    /** 
-     * Creates a new comparator based on {@link Double#compare} for {@code numHits}.
-     * When a document has no value for the field, {@code missingValue} is substituted. 
-     */
-    public DoubleComparator(int numHits, String field, Double missingValue) {
-      super(field, missingValue);
-      values = new double[numHits];
-    }
-
-    @Override
-    public int compare(int slot1, int slot2) {
-      return Double.compare(values[slot1], values[slot2]);
-    }
-
-    @Override
-    public int compareBottom(int doc) {
-      double v2 = Double.longBitsToDouble(currentReaderValues.get(doc));
-      // Test for v2 == 0 to save Bits.get method call for
-      // the common case (doc has value and value is non-zero):
-      if (docsWithField != null && v2 == 0 && !docsWithField.get(doc)) {
-        v2 = missingValue;
-      }
-
-      return Double.compare(bottom, v2);
-    }
-
-    @Override
-    public void copy(int slot, int doc) {
-      double v2 = Double.longBitsToDouble(currentReaderValues.get(doc));
-      // Test for v2 == 0 to save Bits.get method call for
-      // the common case (doc has value and value is non-zero):
-      if (docsWithField != null && v2 == 0 && !docsWithField.get(doc)) {
-        v2 = missingValue;
-      }
-
-      values[slot] = v2;
-    }
-    
-    @Override
-    public void setBottom(final int bottom) {
-      this.bottom = values[bottom];
-    }
-
-    @Override
-    public void setTopValue(Double value) {
-      topValue = value;
-    }
-
-    @Override
-    public Double value(int slot) {
-      return Double.valueOf(values[slot]);
-    }
-
-    @Override
-    public int compareTop(int doc) {
-      double docValue = Double.longBitsToDouble(currentReaderValues.get(doc));
-      // Test for docValue == 0 to save Bits.get method call for
-      // the common case (doc has value and value is non-zero):
-      if (docsWithField != null && docValue == 0 && !docsWithField.get(doc)) {
-        docValue = missingValue;
-      }
-      return Double.compare(topValue, docValue);
-    }
-  }
-
-  /** Parses field's values as float (using {@link
-   *  org.apache.lucene.index.LeafReader#getNumericDocValues(String)} and sorts by ascending value */
-  public static class FloatComparator extends NumericComparator<Float> {
-    private final float[] values;
-    private float bottom;
-    private float topValue;
-
-    /** 
-     * Creates a new comparator based on {@link Float#compare} for {@code numHits}.
-     * When a document has no value for the field, {@code missingValue} is substituted. 
-     */
-    public FloatComparator(int numHits, String field, Float missingValue) {
-      super(field, missingValue);
-      values = new float[numHits];
-    }
-    
-    @Override
-    public int compare(int slot1, int slot2) {
-      return Float.compare(values[slot1], values[slot2]);
-    }
-
-    @Override
-    public int compareBottom(int doc) {
-      // TODO: are there sneaky non-branch ways to compute sign of float?
-      float v2 = Float.intBitsToFloat((int)currentReaderValues.get(doc));
-      // Test for v2 == 0 to save Bits.get method call for
-      // the common case (doc has value and value is non-zero):
-      if (docsWithField != null && v2 == 0 && !docsWithField.get(doc)) {
-        v2 = missingValue;
-      }
-
-      return Float.compare(bottom, v2);
-    }
-
-    @Override
-    public void copy(int slot, int doc) {
-      float v2 =  Float.intBitsToFloat((int)currentReaderValues.get(doc));
-      // Test for v2 == 0 to save Bits.get method call for
-      // the common case (doc has value and value is non-zero):
-      if (docsWithField != null && v2 == 0 && !docsWithField.get(doc)) {
-        v2 = missingValue;
-      }
-
-      values[slot] = v2;
-    }
-    
-    @Override
-    public void setBottom(final int bottom) {
-      this.bottom = values[bottom];
-    }
-
-    @Override
-    public void setTopValue(Float value) {
-      topValue = value;
-    }
-
-    @Override
-    public Float value(int slot) {
-      return Float.valueOf(values[slot]);
-    }
-
-    @Override
-    public int compareTop(int doc) {
-      float docValue = Float.intBitsToFloat((int)currentReaderValues.get(doc));
-      // Test for docValue == 0 to save Bits.get method call for
-      // the common case (doc has value and value is non-zero):
-      if (docsWithField != null && docValue == 0 && !docsWithField.get(doc)) {
-        docValue = missingValue;
-      }
-      return Float.compare(topValue, docValue);
-    }
-  }
-
-  /** Parses field's values as int (using {@link
-   *  org.apache.lucene.index.LeafReader#getNumericDocValues(String)} and sorts by ascending value */
-  public static class IntComparator extends NumericComparator<Integer> {
-    private final int[] values;
-    private int bottom;                           // Value of bottom of queue
-    private int topValue;
-
-    /** 
-     * Creates a new comparator based on {@link Integer#compare} for {@code numHits}.
-     * When a document has no value for the field, {@code missingValue} is substituted. 
-     */
-    public IntComparator(int numHits, String field, Integer missingValue) {
-      super(field, missingValue);
-      values = new int[numHits];
-    }
-        
-    @Override
-    public int compare(int slot1, int slot2) {
-      return Integer.compare(values[slot1], values[slot2]);
-    }
-
-    @Override
-    public int compareBottom(int doc) {
-      int v2 = (int) currentReaderValues.get(doc);
-      // Test for v2 == 0 to save Bits.get method call for
-      // the common case (doc has value and value is non-zero):
-      if (docsWithField != null && v2 == 0 && !docsWithField.get(doc)) {
-        v2 = missingValue;
-      }
-
-      return Integer.compare(bottom, v2);
-    }
-
-    @Override
-    public void copy(int slot, int doc) {
-      int v2 = (int) currentReaderValues.get(doc);
-      // Test for v2 == 0 to save Bits.get method call for
-      // the common case (doc has value and value is non-zero):
-      if (docsWithField != null && v2 == 0 && !docsWithField.get(doc)) {
-        v2 = missingValue;
-      }
-
-      values[slot] = v2;
-    }
-    
-    @Override
-    public void setBottom(final int bottom) {
-      this.bottom = values[bottom];
-    }
-
-    @Override
-    public void setTopValue(Integer value) {
-      topValue = value;
-    }
-
-    @Override
-    public Integer value(int slot) {
-      return Integer.valueOf(values[slot]);
-    }
-
-    @Override
-    public int compareTop(int doc) {
-      int docValue = (int) currentReaderValues.get(doc);
-      // Test for docValue == 0 to save Bits.get method call for
-      // the common case (doc has value and value is non-zero):
-      if (docsWithField != null && docValue == 0 && !docsWithField.get(doc)) {
-        docValue = missingValue;
-      }
-      return Integer.compare(topValue, docValue);
-    }
-  }
-
-  /** Parses field's values as long (using {@link
-   *  org.apache.lucene.index.LeafReader#getNumericDocValues(String)} and sorts by ascending value */
-  public static class LongComparator extends NumericComparator<Long> {
-    private final long[] values;
-    private long bottom;
-    private long topValue;
-
-    /** 
-     * Creates a new comparator based on {@link Long#compare} for {@code numHits}.
-     * When a document has no value for the field, {@code missingValue} is substituted. 
-     */
-    public LongComparator(int numHits, String field, Long missingValue) {
-      super(field, missingValue);
-      values = new long[numHits];
-    }
-
-    @Override
-    public int compare(int slot1, int slot2) {
-      return Long.compare(values[slot1], values[slot2]);
-    }
-
-    @Override
-    public int compareBottom(int doc) {
-      // TODO: there are sneaky non-branch ways to compute
-      // -1/+1/0 sign
-      long v2 = currentReaderValues.get(doc);
-      // Test for v2 == 0 to save Bits.get method call for
-      // the common case (doc has value and value is non-zero):
-      if (docsWithField != null && v2 == 0 && !docsWithField.get(doc)) {
-        v2 = missingValue;
-      }
-
-      return Long.compare(bottom, v2);
-    }
-
-    @Override
-    public void copy(int slot, int doc) {
-      long v2 = currentReaderValues.get(doc);
-      // Test for v2 == 0 to save Bits.get method call for
-      // the common case (doc has value and value is non-zero):
-      if (docsWithField != null && v2 == 0 && !docsWithField.get(doc)) {
-        v2 = missingValue;
-      }
-
-      values[slot] = v2;
-    }
-    
-    @Override
-    public void setBottom(final int bottom) {
-      this.bottom = values[bottom];
-    }
-
-    @Override
-    public void setTopValue(Long value) {
-      topValue = value;
-    }
-
-    @Override
-    public Long value(int slot) {
-      return Long.valueOf(values[slot]);
-    }
-
-    @Override
-    public int compareTop(int doc) {
-      long docValue = currentReaderValues.get(doc);
-      // Test for docValue == 0 to save Bits.get method call for
-      // the common case (doc has value and value is non-zero):
-      if (docsWithField != null && docValue == 0 && !docsWithField.get(doc)) {
-        docValue = missingValue;
-      }
-      return Long.compare(topValue, docValue);
-    }
-  }
-
->>>>>>> 1529c57c
   /** Sorts by descending relevance.  NOTE: if you are
    *  sorting only by descending relevance and then
    *  secondarily by ascending docID, performance is faster
