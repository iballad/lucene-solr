--- conflicted
+++ resolved
@@ -370,15 +370,9 @@
     public void testBinaryFields() throws IOException {
         Directory dir = newDirectory();
         byte[] bin = new byte[]{0, 1, 2, 3, 4, 5, 6, 7, 8, 9};
-<<<<<<< HEAD
-
-        IndexWriter writer = new IndexWriter(dir, newIndexWriterConfig(TEST_VERSION_CURRENT, new MockAnalyzer()));
-
-=======
-        
+
         IndexWriter writer = new IndexWriter(dir, newIndexWriterConfig(TEST_VERSION_CURRENT, new MockAnalyzer()).setMergePolicy(newInOrderLogMergePolicy()));
-        
->>>>>>> 26f104d3
+
         for (int i = 0; i < 10; i++) {
           addDoc(writer, "document number " + (i + 1));
           addDocumentWithFields(writer);
